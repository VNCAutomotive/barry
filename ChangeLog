--- conflicted
+++ resolved
@@ -1,6 +1,5 @@
 Release: version 0.13 - 2008/04/??
 ------------------------------------------------------------------------------
-<<<<<<< HEAD
 2008/03/21
 	- version bump:
 		- configure.ac
@@ -11,6 +10,11 @@
 		- rpm/barry.spec
 		- debian/changelog
 		- opensync-plugin/src/barry_sync.cc
+	- added GCC visibility support, limiting what symbols are visible
+		in the shared library, libbarry... this makes a drastic
+		reduction in the symbol table, and should avoid future
+		name clashes with other libraries such as opensync
+		See: http://gcc.gnu.org/wiki/Visibility
 
 Release: version 0.12 - 2008/03/21
 ------------------------------------------------------------------------------
@@ -22,17 +26,6 @@
 	- fixed find warning in maintainer/make-rpm.sh
 	- added support for Ubuntu binary packages to the maintainer build
 		scripts
-=======
-2008/03/20
-	- added GCC visibility support to opensync plugin
-2008/03/14
-	- added GCC visibility support, limiting what symbols are visible
-		in the shared library, libbarry... this makes a drastic
-		reduction in the symbol table, and should avoid future
-		name clashes with other libraries such as opensync
-		(currently only supports libbarry... todo: opensync plugin)
-		See: http://gcc.gnu.org/wiki/Visibility
->>>>>>> 594471dd
 2008/03/13
 	- renamed all vformat_ and VFormat symbols in opensync plugin's
 		copy of vformat code, so they don't conflict with the
